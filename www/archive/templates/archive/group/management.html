--- conflicted
+++ resolved
@@ -479,26 +479,27 @@
     <script src="{% static 'js/archive/management.js' %}" type="text/javascript"></script>
     <script>
         var group_id = "{{ group.id }}";
-<<<<<<< HEAD
-=======
-
->>>>>>> 38d15d9d
+
         var post_limit = 10;
         var comment_limit = 10;
         var user_limit = 10;
         var search_limit = 10;
+
         var post_search = $('#post_search');
         var comment_search = $('#comment_search');
         var user_search = $('#user_search');
         var blacklist_search = $('#blacklist_search');
         var user_search_helper_search = $('#user_search_helper_search');
+
         var post_search_url = "/api/groups/{{ group.id }}/post_search/";
         var comment_search_url = "/api/groups/{{ group.id }}/comment_search/";
         var user_search_url = "/api/groups/{{ group.id }}/user_archive/";
         var blacklist_search_url = "/api/groups/{{ group.id }}/blacklist_search/";
+
         var post_search_check = 'text';
         var comment_search_check = 'text';
         var user_search_helper_check = 'post';
+
         /**
          * Generate JUI Init
          */
@@ -518,6 +519,7 @@
                     pages: $("#tpl_pages").html(),
                 }
             });
+
             post_table = table("#post_table", {
                 fields: ["", "", "from", "message", "like_count", "comment_count"],
                 scroll: true,
@@ -528,6 +530,7 @@
                     none: $("#tpl_none").html()
                 }
             });
+
             comment_paging = paging("#comment_paging", {
                 pageCount: 10,
                 screenCount: detectWidthToScreenCount(),
@@ -540,6 +543,7 @@
                     pages: $("#tpl_pages").html()
                 }
             });
+
             comment_table = table("#comment_table", {
                 fields: ["", "", "from", "message", "like_count", "comment_count"],
                 scroll: true,
@@ -550,6 +554,7 @@
                     none: $("#tpl_none").html()
                 }
             });
+
             user_paging = paging("#user_paging", {
                 pageCount: 10,
                 screenCount: detectWidthToScreenCount(),
@@ -562,6 +567,7 @@
                     pages: $("#tpl_pages").html()
                 }
             });
+
             user_table = table("#user_table", {
                 fields: ["", "from", "post_count", "comment_count"],
                 scroll: true,
@@ -572,6 +578,7 @@
                     none: $("#tpl_none2").html()
                 }
             });
+
             /**
              * Generate Blacklist
              */
@@ -587,6 +594,7 @@
                     pages: $("#tpl_pages").html()
                 }
             });
+
             blacklist_table = table("#blacklist_table", {
                 fields: ["", "from", "count", "post_count", "comment_count", "updated_time"],
                 scroll: true,
@@ -597,6 +605,7 @@
                     none: $("#tpl_none3").html()
                 }
             });
+
             /**
              * Generate User Search Helper
              */
@@ -612,6 +621,7 @@
                     pages: $("#tpl_pages").html()
                 }
             });
+
             user_search_helper_table = table("#user_search_helper_table", {
                 fields: ["", "from"],
                 scroll: true,
@@ -622,6 +632,7 @@
                     none: $("#tpl_none4").html()
                 }
             });
+
             /**
              * Loading message
              */
@@ -631,35 +642,41 @@
                 color: 'white',
                 autoHide: false,
             });
+
             loading_comment = modal("#loading_comment_msg", {
                 target: "#comment_table",
                 opacity: 0.5,
                 color: 'white',
                 autoHide: false,
             });
+
             loading_user = modal("#loading_user_msg", {
                 target: "#user_table",
                 opacity: 0.5,
                 color: 'white',
                 autoHide: false,
             });
+
             loading_blacklist = modal("#loading_blacklist_msg", {
                 target: "#blacklist_table",
                 opacity: 0.5,
                 color: 'white',
                 autoHide: false,
             });
+
             loading_user_search_helper = modal("#loading_user_search_helper_msg", {
                 target: "#user_search_helper_table",
                 opacity: 0.5,
                 color: 'white',
                 autoHide: false,
             });
+
             /**
              * Generate Button
              */
             function user_clicked(model) {
                 user_search_helper_check = model;
+
                 modal_1.show();
                 changeSearchUM(user_search_url, user_search_helper_table, 5, user_search_helper_search.val(), loading_user_search_helper, 1, user_search_helper_paging);
             }
@@ -674,6 +691,7 @@
                     }
                 }
             });
+
             comment_radio = button("#comment_radio", {
                 type: "radio",
                 index: 0,
@@ -684,13 +702,16 @@
                     }
                 }
             });
+
             /**
              * Generate Helper
              */
             $("#modal_1").appendTo("body");
+
             modal_1 = modal("#modal_1", {
                 color: "black"
             });
+
             /**
              * Load list
              */
@@ -699,6 +720,7 @@
             changeUserArchive(user_search_url, group_id, user_table, user_limit, user_search.val(), loading_user, 1, user_paging);
             changeSearchBM(blacklist_search_url, group_id, blacklist_table, search_limit, blacklist_search.val(), loading_blacklist, 1, blacklist_paging);
         });
+
         /**
          * Init analysis.html
          */
@@ -712,6 +734,7 @@
                 reLoadPaging(user_paging);
                 reLoadPaging(blacklist_paging);
             }
+
             /**
              * Mobile Rotate
              */
@@ -721,52 +744,63 @@
                 changeUserArchive(user_search_url, group_id, user_table, user_limit, user_search.val(), loading_user, 1, user_paging);
                 changeSearchBM(blacklist_search_url, group_id, blacklist_table, search_limit, blacklist_search.val(), loading_blacklist, 1, blacklist_paging);
             });
+
             $("#post_limit").on("input", function () {
                 post_limit = $("#post_limit").val();
                 changeSearchPCM(post_search_url, post_table, post_limit, 'post', post_search.val(), post_search_check, loading_post, 1, post_paging);
-            });
+
+            });
+
             $("#comment_limit").on("input", function () {
                 comment_limit = $("#comment_limit").val();
                 changeSearchPCM(comment_search_url, comment_table, comment_limit, 'comment', comment_search.val(), comment_search_check, loading_comment, 1, comment_paging);
             });
+
             $("#user_limit").on("input", function () {
                 user_limit = $("#user_limit").val();
                 changeUserArchive(user_search_url, group_id, user_table, user_limit, user_search.val(), loading_user, 1, user_paging);
             });
+
             $("#blacklist_limit").on("input", function () {
                 user_limit = $("#blacklist_limit").val();
                 changeSearchBM(blacklist_search_url, group_id, blacklist_table, search_limit, blacklist_search.val(), loading_blacklist, 1, blacklist_paging);
             });
+
             $("#post_search").keypress(function (event) {
                 var key_code = event.keyCode || window.event.keyCode;
                 if (key_code == 13) {
                     changeSearchPCM(post_search_url, post_table, post_limit, 'post', post_search.val(), post_search_check, loading_post, 1, post_paging);
                 }
             });
+
             $("#comment_search").keypress(function (event) {
                 var key_code = event.keyCode || window.event.keyCode;
                 if (key_code == 13) {
                     changeSearchPCM(comment_search_url, comment_table, comment_limit, 'comment', comment_search.val(), comment_search_check, loading_comment, 1, comment_paging);
                 }
             });
+
             $("#user_search").keypress(function (event) {
                 var key_code = event.keyCode || window.event.keyCode;
                 if (key_code == 13) {
                     changeUserArchive(user_search_url, group_id, user_table, user_limit, user_search.val(), loading_user, 1, user_paging);
                 }
             });
+
             $("#blacklist_search").keypress(function (event) {
                 var key_code = event.keyCode || window.event.keyCode;
                 if (key_code == 13) {
                     changeSearchBM(blacklist_search_url, group_id, blacklist_table, search_limit, blacklist_search.val(), loading_blacklist, 1, blacklist_paging);
                 }
             });
+
             $("#user_search_helper_search").keypress(function (event) {
                 var key_code = event.keyCode || window.event.keyCode;
                 if (key_code == 13) {
                     changeSearchUM(user_search_url, user_search_helper_table, 5, user_search_helper_search.val(), loading_user_search_helper, 1, user_search_helper_paging);
                 }
             });
+
             /**
              * check all
              */
@@ -777,6 +811,7 @@
                     $("input[name=del_post]").prop("checked", false);
                 }
             });
+
             $("#check_all_comment").click(function () {
                 if ($("#check_all_comment").prop("checked")) {
                     $("input[name=del_comment]").prop("checked", true);
@@ -784,6 +819,7 @@
                     $("input[name=del_comment]").prop("checked", false);
                 }
             });
+
             /**
              * delete checked objects
              */
@@ -796,7 +832,9 @@
                     changeSearchPCM(post_search_url, post_table, post_limit, 'post', post_search.val(), post_search_check, loading_post, 1, post_paging);
                     changeSearchPCM(comment_search_url, comment_table, comment_limit, 'comment', comment_search.val(), comment_search_check, loading_comment, 1, comment_paging);
                 }
-            });
+
+            });
+
             $("#comment_del_btn").on("click", function () {
                 var data = $("#comment_del_form").serialize();
                 data += "&access_token=" + encodeURIComponent($("#access_token").val());    // add access token in from
@@ -807,6 +845,7 @@
                 }
             });
         });
+
         /**
          * Delete checked objects
          *
@@ -823,6 +862,7 @@
                         var title = '';
                         var error_text = '<br>';
                         var color = 'success';
+
                         var result = json["result"];
                         var error = json["error"];
                         if (result["success"] > 0) {
@@ -841,6 +881,7 @@
                             title += total;
                             color = 'danger';
                         }
+
                         if (error.length > 0) {
                             for (var i in error) {
                                 error_text += error[i];
@@ -873,6 +914,7 @@
                 }
             });
         }
+
         /**
          * Reset posts and comments by selected user.
          *
