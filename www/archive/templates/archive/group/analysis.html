--- conflicted
+++ resolved
@@ -5,11 +5,8 @@
 
 {% block css %}
     <link href="{% static 'css/issuebar.css' %}" rel="stylesheet">
-<<<<<<< HEAD
+    <link rel="stylesheet" href="{% static 'css/analysis/network.css' %}"/>
     <link rel="stylesheet" href="{% static 'jqcloud2/dist/jqcloud.min.css' %}">
-=======
-    <link rel="stylesheet" href="{% static 'css/analysis/network.css' %}"/>
->>>>>>> 38d15d9d
 {% endblock %}
 
 {% block sidebar %}
@@ -410,12 +407,9 @@
     <script type="text/javascript"
             src="{% static 'jqplot-bower/dist/plugins/jqplot.canvasAxisLabelRenderer.min.js' %}"></script>
     <script src="{% static 'js/issuebar.js' %}" type="text/javascript"></script>
-<<<<<<< HEAD
+    <script src="{% static 'js/analysis/network.js' %}" type="text/javascript"></script>
     <script src="{% static 'jqcloud2/dist/jqcloud.min.js' %}"></script>
     <script src="{% static 'js/analysis/cloud.js' %}" type="text/javascript"></script>
-=======
-    <script src="{% static 'js/analysis/network.js' %}" type="text/javascript"></script>
->>>>>>> 38d15d9d
 
     <script>
         var is_authenticated = {% if user.is_authenticated %}true{% else %}false{% endif %}
@@ -499,12 +493,10 @@
             changeIssue(post_issue_url, post_issue_bar, $("#post_issue_from"), $("#post_issue_to"), loading_post_issue);
             changeIssue(comment_issue_url, comment_issue_bar, $("#comment_issue_from"), $("#comment_issue_to"), loading_comment_issue);
 
-<<<<<<< HEAD
+            drawNetwork('/analysis/network/', '{{ group.id }}')
+
             loading_word_cloud.show();
             drawCloud(word_cloud_url, loading_word_cloud, 'word_cloud');
-=======
-            drawNetwork('/analysis/network/', '{{ group.id }}')
->>>>>>> 38d15d9d
         });
 
         /**
