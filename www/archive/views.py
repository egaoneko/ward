# The MIT License (MIT)
#
# Copyright (c) 2015 pjwards.com
#
# Permission is hereby granted, free of charge, to any person obtaining a copy
# of this software and associated documentation files (the "Software"), to deal
# in the Software without restriction, including without limitation the rights
# to use, copy, modify, merge, publish, distribute, sublicense, and/or sell
# copies of the Software, and to permit persons to whom the Software is
# furnished to do so, subject to the following conditions:
#
# The above copyright notice and this permission notice shall be included in all
# copies or substantial portions of the Software.
#
# THE SOFTWARE IS PROVIDED "AS IS", WITHOUT WARRANTY OF ANY KIND, EXPRESS OR
# IMPLIED, INCLUDING BUT NOT LIMITED TO THE WARRANTIES OF MERCHANTABILITY,
# FITNESS FOR A PARTICULAR PURPOSE AND NONINFRINGEMENT. IN NO EVENT SHALL THE
# AUTHORS OR COPYRIGHT HOLDERS BE LIABLE FOR ANY CLAIM, DAMAGES OR OTHER
# LIABILITY, WHETHER IN AN ACTION OF CONTRACT, TORT OR OTHERWISE, ARISING FROM,
# OUT OF OR IN CONNECTION WITH THE SOFTWARE OR THE USE OR OTHER DEALINGS IN THE
# SOFTWARE.
# ==================================================================================
""" Views for default pages and for django rest framework """
import csv
import json
import urllib.parse
import urllib.request
from django.contrib.auth.decorators import login_required, user_passes_test
from django.db import connection
import logging
from django.core.urlresolvers import reverse
from django.db.models import Count, Q, F
from django.http import HttpResponseRedirect, JsonResponse, HttpResponseForbidden, HttpResponse, StreamingHttpResponse
from django.shortcuts import render, get_object_or_404
from django.conf import settings
from django.contrib.auth.models import User as DjangoUser
from django.views.decorators.csrf import csrf_exempt
from django.shortcuts import render_to_response
from django.template import RequestContext
from rest_framework import viewsets
from rest_framework.decorators import detail_route, renderer_classes, list_route
from rest_framework.renderers import JSONRenderer
from rest_framework.response import Response
from archive.fb.fb_query import get_feed_query, get_comment_query, get_feed_with_comment_query
from archive.fb.fb_request import FBRequest
from archive.fb.fb_lookup import lookup_id
from archive.fb import fb_tasks
from allauth.socialaccount.models import SocialAccount
from . import tasks
from .rest.serializer import *
from .utils import date_utils
from archive.models import *
from analysis.models import *
from analysis.views import SpamListSerializer, SpamWordListSerializer, AnticipateArchiveSerializer, \
    MonthlyWordsSerializer, MonthTrendWordSerializer
from analysis import analysis_app
from pytz import timezone as tz
import jpype
from konlpy import jvm
from django.utils import timezone
from dateutil import relativedelta as rdelta


logger = logging.getLogger(__name__)


def about(request):
    """
    About page

    :param request:
    :return:
    """
    return render(request, 'about.html', {})


def request_to_archive_server(request):
    if request.method == "GET":
        parameter = request.GET
    elif request.method == "POST":
        parameter = request.POST

    if not settings.ARCHIVE_SERVER:
        try:
            details = urllib.parse.urlencode(parameter)
            details = details.encode('UTF-8')
            url = urllib.request.Request(settings.ARCHIVE_SERVER_URL + request.path, details)
            url.add_header("User-Agent",
                           "Mozilla/5.0 (Windows; U; Windows NT 6.0; en-US) AppleWebKit/525.13 (KHTML, like Gecko) Chrome/0.2.149.29 Safari/525.13")
            response_data = urllib.request.urlopen(url).read().decode("utf-8")
        except Exception:
            error = 'Server that enroll facebook group does currently not work.'
            return {'error': error}

        try:
            return json.loads(response_data)
        except Exception:
            pass


@csrf_exempt
def groups(request):
    """
    Get a group list by HTTP GET Method and enter a group by HTTP POST METHOD

    :param request: request
    :return: render
    """
    if request.method == "GET":
        return render(request, 'archive/group/list.html', {})
    elif request.method == "POST":
        # Check this server is archive server
        if not settings.ARCHIVE_SERVER:
            return JsonResponse(request_to_archive_server(request))

        # Get a url and validate the url
        fb_url = request.POST.get("fb_url", None)
        if fb_url is None:
            error = 'Did not exist a url.'
            return JsonResponse({'error': error})

        # Get a group id from the url and validate the group id
        group_id = lookup_id(fb_url)
        if group_id is None:
            error = 'Did not exist the group or enroll the wrong url.'
            return JsonResponse({'error': error})

        # Get group data from graph api and validate the group data
        fb_request = FBRequest()
        group_data = fb_request.group(group_id)
        if group_data is None:
            error = 'Did not exist group or privacy group.'
            return JsonResponse({'error': error})

        # Check the group exist
        if Group.objects.filter(id=group_data.get('id')).exists():
            error = 'This group is already exist.'
            return JsonResponse({'error': error})

        # Store the group
        _group = tasks.store_group(group_data)

        if settings.ARCHIVE_GROUP_AUTO_SAVE:
            tasks.store_group_feed_task.delay(_group.id, get_feed_query(), get_comment_query())

        return JsonResponse({'success': 'Success to enroll ' + _group.id})


@user_passes_test(lambda u: u.is_superuser)
def groups_admin(request):
    """
    Get a group list by HTTP GET Method and enter a group by HTTP POST METHOD For Admin

    :param request: request
    :return: render
    """
    if request.method == "GET":
        _groups = Group.objects.all().exclude(privacy='CLOSED').order_by('name')
        return render(request, 'archive/group/list_admin.html', {'groups': _groups})


def is_interest_group(request, group_id):
    """
    Is interest group?

    :param request: request
    :param group_id: group id
    :return:
    """

    if not request.user.is_authenticated():
        return False

    _user = request.user
    _group = get_object_or_404(Group, id=group_id)

    if InterestGroupList.objects.filter(user=_user, group=_group).exists():
        return True
    return False


def group_analysis(request, group_id):
    """
    Display a group analysis page

    :param request: request
    :param group_id: group id
    :return: render
    """
    _groups = Group.objects.all().exclude(privacy='CLOSED').order_by('name')
    _group = get_object_or_404(Group, pk=group_id)
    posts = Post.objects.filter(group=_group, created_time__range=date_utils.week_delta())

    return render(
            request,
            'archive/group/analysis.html',
            {
                'groups': _groups,
                'group': _group,
                'posts': posts,
                'interest_group': is_interest_group(request, group_id),
            }
    )


def group_user(request, group_id):
    """
    Display a group user page

    :param request: request
    :param group_id: group id
    :return: render
    """
    _groups = Group.objects.all().exclude(privacy='CLOSED').order_by('name')
    _group = get_object_or_404(Group, pk=group_id)
    posts = Post.objects.filter(group=_group, created_time__range=date_utils.week_delta())

    return render(
            request,
            'archive/group/user.html',
            {
                'groups': _groups,
                'group': _group,
                'posts': posts,
                'interest_group': is_interest_group(request, group_id),
            }
    )


def group_archive(request, group_id):
    """
    Display a group archive page

    :param request: request
    :param group_id: group id
    :return: render
    """
    _groups = Group.objects.all().exclude(privacy='CLOSED').order_by('name')
    _group = get_object_or_404(Group, pk=group_id)
    posts = Post.objects.filter(group=_group, created_time__range=date_utils.week_delta())

    return render(
            request,
            'archive/group/archive.html',
            {
                'groups': _groups,
                'group': _group,
                'posts': posts,
                'interest_group': is_interest_group(request, group_id),
            }
    )


def group_search(request, group_id):
    """
    Display a search page about group

    :param request: request
    :param group_id: group_id
    :return: searched data
    """
    _groups = Group.objects.all().exclude(privacy='CLOSED').order_by('name')
    _group = get_object_or_404(Group, pk=group_id)

    search = request.GET['q']
    if not search:
        search = None

    return render(
            request,
            'archive/group/search.html',
            {
                'groups': _groups,
                'group': _group,
                'search': search,
                'interest_group': is_interest_group(request, group_id),
            }
    )


@login_required
def group_management(request, group_id):
    """
    Display manage page for group owner

    :param request: request
    :param group_id: group_id
    :return: searched data
    """
    _group = get_object_or_404(Group, pk=group_id)
    if not request.user.is_superuser:
        social_account = SocialAccount.objects.filter(user=request.user)
        if not social_account or _group.owner.id != SocialAccount.objects.filter(user=request.user)[0].uid:
            return HttpResponseForbidden()

    if request.method == "GET":
        _groups = Group.objects.all().exclude(privacy='CLOSED').order_by('name')
        posts = Post.objects.filter(group=_group, created_time__range=date_utils.week_delta())
        return render(
                request,
                'archive/group/management.html',
                {
                    'groups': _groups,
                    'group': _group,
                    'posts': posts,
                    'interest_group': is_interest_group(request, group_id),
                }
        )
    elif request.method == "POST":
        # Get a model and validate a model
        model = request.POST.get("model", None)
        if model is None:
            error = 'Did not exist this model.'
            return JsonResponse({'error': error})

        # Get a access token and validate the access token
        access_token = request.POST.get("access_token", None)
        if not access_token:
            error = 'Did not exist this access token.'
            return JsonResponse({'error': error})

        # Get a check box by using model
        if model == 'post':
            check_box = request.POST.getlist('del_post')
        elif model == 'comment':
            check_box = request.POST.getlist('del_comment')
        else:
            error = 'This model did not validate.'
            return JsonResponse({'success': error})

        # Validate the check box
        if not check_box:
            error = 'Did not check any check box.'
            return JsonResponse({'error': error})

        # Generate fb request by using the access token
        fb_request_del = FBRequest(access_token=access_token)

        # Validate access token
        res, e = fb_request_del.validate_token()
        if not res:
            return JsonResponse({'error': e})

        # Delete object in check box
        total = len(check_box)
        error = set()
        success = 0
        fail = 0
        for object_id in check_box:
            res, e = fb_tasks.delete_group_content_by_fb(object_id, model, fb_request_del)
            if res:
                success += 1
            else:
                fail += 1
                error.add(e)

        # Post and comment count in group size change
        tasks.check_cp_cnt_group(_group)

        # Return result json
        return JsonResponse(
                {
                    'model': model,
                    'result': {'total': total, 'success': success, 'fail': fail},
                    'error': list(error)
                })

<<<<<<< HEAD
=======

'''
@login_required
def group_spam(request, group_id):
    """
    Display spam page for group owner

    :param request: request
    :param group_id: group_id
    :return: searched data
    """
    _group = get_object_or_404(Group, pk=group_id)
    if not request.user.is_superuser:
        social_account = SocialAccount.objects.filter(user=request.user)
        if not social_account or _group.owner.id != SocialAccount.objects.filter(user=request.user)[0].uid:
            return HttpResponseForbidden()

    if request.method == "GET":
        _groups = Group.objects.all()
        spams = SpamList.objects.filter(group=_group, last_updated_time__range=date_utils.week_delta())
        return render(
            request,
            'archive/group/spam.html',
            {
                'groups': _groups,
                'group': _group,
                'posts': spams,
            }
        )
    elif request.method == "POST":
        # Get a model and validate a model
        model = request.POST.get("model", None)
        if model is None:
            error = 'Did not exist this model.'
            return JsonResponse({'error': error})

        # Get a access token and validate the access token
        access_token = request.POST.get("access_token", None)
        if not access_token:
            error = 'Did not exist this access token.'
            return JsonResponse({'error': error})

        # Get a check box by using model
        if model == 'spam':
            check_box = request.POST.getlist('del_spam')
        elif model == 'comment':
            check_box = request.POST.getlist('del_comment')
        else:
            error = 'This model did not validate.'
            return JsonResponse({'success': error})

        # Validate the check box
        if not check_box:
            error = 'Did not check any check box.'
            return JsonResponse({'error': error})

        # Generate fb request by using the access token
        fb_request_del = FBRequest(access_token=access_token)

        # Validate access token
        res, e = fb_request_del.validate_token()
        if not res:
            return JsonResponse({'error': e})

        # Delete object in check box
        total = len(check_box)
        error = set()
        success = 0
        fail = 0
        for object_id in check_box:
            # res, e = tasks.delete_group_content(object_id, model)
            res, e = tasks.delete_group_content_by_fb(object_id, model, fb_request_del)
            if res:
                success += 1
            else:
                fail += 1
                error.add(e)

        # Post and comment count in group size change
        tasks.check_cp_cnt_group(_group)

        # Return result json
        return JsonResponse(
            {
                'model': model,
                'result': {'total': total, 'success': success, 'fail': fail},
                'error': list(error)
            })
'''
>>>>>>> 38d15d9d


@user_passes_test(lambda u: u.is_superuser)
def group_store(request, group_id):
    """
    Store group method for super user

    :param request: request
    :param group_id: group id
    :return: if you succeed, redirect groups page
    """
    p_limit = int(request.GET.get("post_limit", '100'))
    c_limit = int(request.GET.get("comment_limit", '100'))
    c_c_limit = int(request.GET.get("child_comment_limit", '100'))

    # Check this server is archive server
    if not settings.ARCHIVE_SERVER:
        latest_group_list = Group.objects.order_by('name')
        error = 'This is wrong connection.'
        return render(request, 'archive/group/list_admin.html',
                      {'latest_group_list': latest_group_list, 'error': error})

    if not Group.objects.filter(id=group_id).exists():
        latest_group_list = Group.objects.order_by('name')
        error = 'Does not exist group.'
        return render(request, 'archive/group/list_admin.html',
                      {'latest_group_list': latest_group_list, 'error': error})

    tasks.store_group_feed_task.delay(group_id, get_feed_query(p_limit), get_comment_query(c_limit, c_c_limit))
    return HttpResponseRedirect(reverse('archive:groups_admin'))


@user_passes_test(lambda u: u.is_superuser)
def group_store_date(request, group_id):
    """
    Store group method for super user by specific date

    :param request: request
    :param group_id: group id
    :return: if you succeed, redirect groups page
    """
    p_limit = int(request.GET.get("post_limit", '100'))
    c_limit = int(request.GET.get("comment_limit", '100'))
    c_c_limit = int(request.GET.get("child_comment_limit", '100'))
    since = request.GET.get('since', '')
    until = request.GET.get('until', '')

    # Check this server is archive server
    if not settings.ARCHIVE_SERVER:
        latest_group_list = Group.objects.order_by('name')
        error = 'This is wrong connection.'
        return render(request, 'archive/group/list_admin.html',
                      {'latest_group_list': latest_group_list, 'error': error})

    if not Group.objects.filter(id=group_id).exists():
        latest_group_list = Group.objects.order_by('name')
        error = 'Does not exist group.'
        return render(request, 'archive/group/list_admin.html',
                      {'latest_group_list': latest_group_list, 'error': error})

    tasks.store_group_feed_by_date_task.delay(group_id, get_feed_query(p_limit, since, until),
                                              get_comment_query(c_limit, c_c_limit))
    return HttpResponseRedirect(reverse('archive:groups_admin'))


@csrf_exempt
def group_update(request, group_id):
    """
    Update group method

    :param request: request
    :param group_id: group id
    :return: if you succeed, redirect groups page
    """
    p_limit = int(request.GET.get("post_limit", '100'))
    c_limit = int(request.GET.get("comment_limit", '100'))

    # Check this server is archive server
    if not settings.ARCHIVE_SERVER:
        latest_group_list = Group.objects.order_by('name')
        request_to_archive_server(request)
        return render(request, 'archive/group/list_admin.html',
                      {'latest_group_list': latest_group_list})

    if not Group.objects.filter(id=group_id).exists():
        latest_group_list = Group.objects.order_by('name')
        error = 'Does not exist group.'
        return render(request, 'archive/group/list.html', {'latest_group_list': latest_group_list, 'error': error})

    if tasks.update_group_feed_task.delay(group_id, get_feed_with_comment_query(p_limit, c_limit)):
        return HttpResponseRedirect(reverse('archive:groups'))


@user_passes_test(lambda u: u.is_superuser)
def group_check(request, group_id):
    """
    Check group method for super user

    :param request: request
    :param group_id: group id
    :return: if you succeed, redirect groups page
    """
    c_limit = int(request.GET.get("comment_limit", '100'))
    c_c_limit = int(request.GET.get("child_comment_limit", '100'))

    # Check this server is archive server
    if not settings.ARCHIVE_SERVER:
        latest_group_list = Group.objects.order_by('name')
        error = 'This is wrong connection.'
        return render(request, 'archive/group/list_admin.html',
                      {'latest_group_list': latest_group_list, 'error': error})

    if not Group.objects.filter(id=group_id).exists():
        latest_group_list = Group.objects.order_by('name')
        error = 'Does not exist group.'
        return render(request, 'archive/group/list_admin.html',
                      {'latest_group_list': latest_group_list, 'error': error})

    tasks.check_group_task.delay(group_id, get_comment_query(c_limit, c_c_limit))
    return HttpResponseRedirect(reverse('archive:groups_admin'))


@user_passes_test(lambda u: u.is_superuser)
def group_post_check(request, post_id):
    """
    Check post comments for super user

    :param request: request
    :param post_id: post id
    :return: if you succeed, redirect groups page
    """
    c_limit = int(request.GET.get("comment_limit", '100'))
    c_c_limit = int(request.GET.get("child_comment_limit", '100'))

    # Check this server is archive server
    if not settings.ARCHIVE_SERVER:
        latest_group_list = Group.objects.order_by('name')
        error = 'This is wrong connection.'
        return render(request, 'archive/group/list_admin.html',
                      {'latest_group_list': latest_group_list, 'error': error})

    if not Post.objects.filter(id=post_id).exists():
        latest_group_list = Group.objects.order_by('name')
        error = 'Does not exist post.'
        return render(request, 'archive/group/list_admin.html',
                      {'latest_group_list': latest_group_list, 'error': error})

    tasks.check_group_post_task.delay(post_id, get_comment_query(c_limit, c_c_limit))
    return HttpResponseRedirect(reverse('archive:groups_admin'))


def group_download(request, group_id):
    """
    Download page

    :param request: request
    :param group_id: group id
    :return: render or csv
    """
    _groups = Group.objects.all().exclude(privacy='CLOSED').order_by('name')
    _group = get_object_or_404(Group, pk=group_id)
    posts = Post.objects.filter(group=_group, created_time__range=date_utils.week_delta())

    if request.method == "GET":
        return render(
                request,
                'archive/group/download.html',
                {
                    'groups': _groups,
                    'group': _group,
                    'posts': posts,
                    'interest_group': is_interest_group(request, group_id),
                }
        )
    elif request.method == "POST":
        model = request.POST.get("model", None)
        from_date = request.POST.get('from', None)
        to_date = request.POST.get('to', None)
        filename = model

        # check model
        if model == 'post':
            model = Post
        elif model == 'comment':
            model = Comment
        else:
            return render(
                    request,
                    'archive/group/download.html',
                    {
                        'groups': _groups,
                        'group': _group,
                        'posts': posts,
                        'interest_group': is_interest_group(request, group_id),
                    }
            )

        # check date
        if from_date:
            filename = filename + '_from_' + from_date
            from_date = date_utils.get_date_from_str(from_date)
            from_date = date_utils.combine_min_time(from_date)
        if to_date:
            filename = filename + '_to_' + to_date
            to_date = date_utils.get_date_from_str(to_date)
            to_date = date_utils.combine_max_time(to_date)

        # get data
        if from_date:
            if to_date:
                if from_date == to_date:
                    data = model.objects.filter(group=_group, created_time__range=[from_date, to_date])
                else:
                    data = model.objects.filter(group=_group, created_time__range=[from_date, to_date])
            else:
                data = model.objects.filter(group=_group, created_time__gte=from_date)
        elif to_date:
            data = model.objects.filter(group=_group, created_time__lte=to_date)
        else:
            data = model.objects.filter(group=_group)

        # get db_column name
        model_field = []
        for field in model._meta.fields:
            if field.get_attname_column()[0] != 'is_show':
                model_field.append(field.get_attname_column()[0])

        # get data for cvs
        data = list(data.order_by('-created_time').values_list(*model_field))
        data.insert(0, model_field)

        # make response for cvs
        pseudo_buffer = Echo()
        writer = csv.writer(pseudo_buffer)
        response = StreamingHttpResponse((writer.writerow(row) for row in data), content_type='text/csv')
        response['Content-Disposition'] = 'attachment; filename="{}.csv"'.format(filename)

        return response


class Echo(object):
    """
    An object that implements just the write method of the file-like interface.
    """

    def write(self, value):
        """
        Write the value by returning it, instead of storing in a buffer.

        :param value: value
        """
        return value


def user(request, user_id):
    """
    Display a user page

    :param request: request
    :param user_id: user id
    :return: render
    """
    _user = get_object_or_404(FBUser, id=user_id)
    _groups = _user.groups

    return render(
            request,
            'archive/user/user.html',
            {
                'fb_user': _user,
                'groups': _groups.exclude(privacy='CLOSED'),
            }
    )


def report(request, object_id):
    """
    Enroll a report about a spam

    :param request: request
    :param object_id: object id
    :return: render
    """

    if request.method == "POST":
        _report = Report()
        is_exist = False  # report is already exist
        try:
            # Post id is bigger than 20
            if len(object_id) > 20:
                _object = Post.objects.get(pk=object_id)
                if not Report.objects.filter(post=_object).exists():
                    _report.post = _object
                else:
                    _report = Report.objects.filter(post=_object)[0]
                    is_exist = True
            else:
                _object = Comment.objects.get(pk=object_id)
                if not Report.objects.filter(comment=_object).exists():
                    _report.comment = _object
                else:
                    _report = Report.objects.filter(comment=_object)[0]
                    is_exist = True
        except (Post.DoesNotExist, Comment.DoesNotExist):
            error = 'Did not exist this object.'
            return JsonResponse({'error': error})

        # If report is already exist, renew the report.
        if is_exist:
            _report.status = 'new'
            _report.updated_time = date_utils.timezone.now()
            _report.save()
        else:
            _report.group = _object.group
            _report.user = _object.user
            _report.save()
        return JsonResponse({'success': 'Report success'})


@user_passes_test(lambda u: u.is_superuser)
def report_action(request, report_id, action):
    """
    Report action like hide, show, checked and delete for super user

    :param request: request
    :param report_id: report id
    :param action: action
    :return: render
    """
    if request.method == "POST":
        _report = get_object_or_404(Report, id=report_id)

        # report is already deleted.
        if _report.status == 'deleted':
            error = 'You could not this action when status is deleted.'
            return JsonResponse({'error': error})

        # Do actions
        if action == 'hide':
            _report.status = 'hide'
            _report.save()
            if _report.post:
                _report.post.is_show = False
                _report.post.save()
            elif _report.comment:
                _report.comment.is_show = False
                _report.comment.save()
        elif action == 'show':
            _report.status = 'show'
            _report.save()
            if _report.post:
                _report.post.is_show = True
                _report.post.save()
            elif _report.comment:
                _report.comment.is_show = True
                _report.comment.save()
        elif action == 'checked':
            if _report.status == 'hide':
                error = 'You could not this action when status is hide.'
                return JsonResponse({'error': error})
            _report.status = 'checked'
            _report.save()
        elif action == 'delete':
            if _report.post:
                res, e = fb_tasks.delete_group_content(_report.post.id, 'post')
            elif _report.comment:
                res, e = fb_tasks.delete_group_content(_report.comment.id, 'comment')

            if res:
                _report.status = 'deleted'
                _report.save()
            else:
                return JsonResponse({'error': e})
        else:
            error = 'Did not exist this action.'
            return JsonResponse({'error': error})
        return JsonResponse({'success': 'Report action success'})


@user_passes_test(lambda u: u.is_superuser)
def reports(request):
    """
    Display report page

    :param request: request
    :return: render
    """

    return render(request, 'archive/reports.html', {})


@login_required()
def ward(request, object_id):
    """
    Enroll ward which is a post or comment saved by user for wathching

    :param request: request
    :param object_id: object id
    :return: render
    """

    if request.method == "POST":
        _user = request.user
        _ward = Ward()
        is_exist = False  # report is already exist
        try:
            # Post id is bigger than 20
            if len(object_id) > 20:
                _object = Post.objects.get(pk=object_id)
                if not Ward.objects.filter(user=_user, post=_object).exists():
                    _ward.post = _object
                else:
                    _ward = Ward.objects.filter(user=_user, post=_object)[0]
                    is_exist = True
            else:
                _object = Comment.objects.get(pk=object_id)
                if not Ward.objects.filter(user=_user, comment=_object).exists():
                    _ward.comment = _object
                else:
                    _ward = Ward.objects.filter(user=_user, comment=_object)[0]
                    is_exist = True
        except (Post.DoesNotExist, Comment.DoesNotExist):
            error = 'Did not exist this object.'
            return JsonResponse({'error': error})

        # If report is already exist, renew the report.
        if is_exist:
            _ward.created_time = date_utils.timezone.now()
            _ward.updated_time = date_utils.timezone.now()
            _ward.save()
        else:
            _ward.group = _object.group
            _ward.user = _user
            _ward.save()
        return JsonResponse({'success': 'Ward success'})
    elif request.method == "DELETE":
        try:
            _ward = Ward.objects.get(id=object_id)
        except Ward.DoesNotExist:
            error = 'Did not exist this ward.'
            return JsonResponse({'error': error})

        _user = request.user
        if _ward.user != _user:
            error = 'Did not match the owner.'
            return JsonResponse({'error': error})

        _ward.delete()
        return JsonResponse({'success': 'Delete ward success'})


@login_required()
def ward_update(request, ward_id):
    """
    Update ward status

    :param request: request
    :param ward_id: ward id
    :return: render
    """
    if request.method == "POST":
        _ward = get_object_or_404(Ward, id=ward_id)
        _ward.updated_time = date_utils.timezone.now()
        _ward.save()
        return JsonResponse({'success': 'Ward open success'})


@login_required()
def wards(request):
    """
    Display ward page

    :param request: request
    :return: render
    """
    _user = request.user
    _groups = list(set(Group.objects.filter(wards__user=_user).all()))

    return render(
            request,
            'archive/wards.html',
            {
                'groups': _groups,
            }
    )


@login_required()
def alert(request):
    """
    Display alert page

    :param request: request
    :return: render
    """
    return render(
            request,
            'archive/alert.html',
            {
            }
    )


@login_required()
def interest_group(request, group_id):
    """
    Add interest group

    :param request: request
    :param group_id: group id
    :return: render
    """
    if request.method == "GET":
        _user = request.user
        _group = get_object_or_404(Group, id=group_id)

        if InterestGroupList.objects.filter(user=_user, group=_group).exists():
            return JsonResponse({'exist': True})
        return JsonResponse({'exist': False})
    elif request.method == "POST":
        _user = request.user
        _group = get_object_or_404(Group, id=group_id)

        if InterestGroupList.objects.filter(user=_user, group=_group).exists():
            error = 'This group is already added.'
            return JsonResponse({'error': error})

        _interest_group = InterestGroupList(user=_user, group=_group)
        _interest_group.save()
        return JsonResponse({'success': 'Add this group in interest group.'})
    elif request.method == "DELETE":
        _user = request.user
        _group = get_object_or_404(Group, id=group_id)

        _interest_group = InterestGroupList.objects.filter(user=_user, group=_group)
        if not _interest_group.exists():
            error = 'Did not exist this group in interest group list.'
            return JsonResponse({'error': error})

        _interest_group = _interest_group[0]
        if _interest_group.user != _user:
            error = 'Did not match the owner.'
            return JsonResponse({'error': error})

        _interest_group.delete()
        return JsonResponse({'success': 'Delete this group in interest group.'})


# ViewSets define the view behavior for restful api.
class UserViewSet(viewsets.ReadOnlyModelViewSet):
    """
    User View Set for django restful framework
    """
    queryset = FBUser.objects.all()
    serializer_class = FBUserSerializer


class GroupViewSet(viewsets.ReadOnlyModelViewSet):
    """
    Group View Set for django restful framework
    """
    queryset = Group.objects.all()
    serializer_class = GroupSerializer

    @detail_route()
    @renderer_classes((JSONRenderer,))
    def statistics(self, request, pk=None):
        """
        Return Statistics for group

        method : year | month | day | hour from HTTP Request
        from_date : start day from HTTP Request
        to_date : to day from HTTP Request

        :param request: request
        :param pk: pk
        :return: json response
        """
        method = self.request.query_params.get('method', 'month')
        from_date = self.request.query_params.get('from', None)
        to_date = self.request.query_params.get('to', None)

        if from_date:
            from_date = date_utils.get_date_from_str(from_date)
        if to_date:
            to_date = date_utils.get_date_from_str(to_date)

        if method != 'year' and method != 'month' and method != 'day' and method != 'hour_total':
            raise ValueError(
                    "Method can be used 'year', 'month', 'day' or 'hour_total'. Input method:" + method)

        statistics_model = self.get_statistics_model(method)
        posts, comments = self.process_memoization(statistics_model, method, from_date, to_date)

        # Return json data after rearranging data
        return Response({
            'posts': posts,
            'comments': comments
        })

    def get_statistics_model(self, method):
        """
        Get statistics model from model

        :param method: method
        :return: statistics model
        """
        if method == 'year':
            return YearGroupStatistics
        elif method == 'month':
            return MonthGroupStatistics
        elif method == 'day':
            return DayGroupStatistics
        elif method == 'hour_total':
            return TimeOverviewGroupStatistics
        else:
            return None

    def process_memoization(self, statistics_model, method, from_date, to_date):
        """
        Process memoization

        :param statistics_model: statistics_model
        :param method: method
        :param from_date: from_date
        :param to_date: to_date
        :return: posts and comments
        """
        # Is memoization?
        if not statistics_model.objects.filter(group=self.get_object()).exists():
            posts, comments = self.get_statistics(method, from_date, to_date)

            for post in posts:
                self.save_statistics_model(statistics_model, post, 'post')
            for comment in comments:
                self.save_statistics_model(statistics_model, comment, 'comment')

            GroupStatisticsUpdateList.update(group=self.get_object(), method=method)

            posts, comments = self.process_statistics(method, posts, comments)
        else:
            # Is ready to update?
            update_list = GroupStatisticsUpdateList.objects.filter(group=self.get_object(), method=method)
            if update_list:
                is_update = update_list[0].is_update()
            else:
                GroupStatisticsUpdateList.update(group=self.get_object(), method=method)
                is_update = False

            # Get statistics from memoization
            posts = statistics_model.objects.filter(group=self.get_object(), model='post').order_by('time')
            comments = statistics_model.objects.filter(group=self.get_object(), model='comment').order_by('time')

            if is_update:
                if method == 'hour_total':
                    update_posts, update_comments = self.get_statistics(method, from_date, to_date)

                    for post in update_posts:
                        self.update_statistics_model(statistics_model, post, 'post')
                    for comment in update_comments:
                        self.update_statistics_model(statistics_model, comment, 'comment')
                else:
                    update_posts = self.get_statistics_by_model(Post, method, posts[len(posts) - 1].time, to_date)
                    update_comments = self.get_statistics_by_model(Comment, method, comments[len(comments) - 1].time,
                                                                   to_date)

                    for post in update_posts:
                        self.update_statistics_model(statistics_model, post, 'post')
                    for comment in update_comments:
                        self.update_statistics_model(statistics_model, comment, 'comment')

                GroupStatisticsUpdateList.update(group=self.get_object(), method=method)

            posts, comments = self.process_statistics_model(method, posts, comments)

        return posts, comments

    def get_statistics(self, method, from_date, to_date):
        """
        Get statistics

        :param method: method
        :param from_date: from_date
        :param to_date: to_date
        :return: posts and comments
        """
        posts = self.get_statistics_by_model(Post, method, from_date, to_date)
        comments = self.get_statistics_by_model(Comment, method, from_date, to_date)
        return posts, comments

    def get_statistics_by_model(self, model, method, from_date, to_date):
        """
        Get statistics by model

        :param model: model
        :param method: method
        :param from_date: from_date
        :param to_date: to_date
        :return: models
        """
        _models = self.get_objects_by_time(model, from_date, to_date)

        # Method Dictionary for group by time
        dic = {
            'year': "date_trunc('year', created_time at time zone 'UTC' AT TIME ZONE '+9')",
            'month': "date_trunc('month', created_time at time zone 'UTC' AT TIME ZONE '+9')",
            'day': "date_trunc('day', created_time at time zone 'UTC' AT TIME ZONE '+9')",
            'hour': "date_trunc('hour', created_time at time zone 'UTC' AT TIME ZONE '+9')",
            'hour_total': "date_part('hour', created_time at time zone 'UTC' AT TIME ZONE '+9')",
        }

        # Get models count in some date
        return _models.extra(select={'date': dic[method]}).order_by().values('date') \
            .annotate(count=Count('created_time'))

    def process_statistics(self, method, posts, comments):
        """
        Process statistics for chart

        :param method: method
        :param posts: post
        :param comments: comment
        :return: sorted processed posts and comments
        """
        processed_posts = []
        processed_comments = []

        for post in posts:
            if method == "hour_total":
                date = '{0:0.0f}'.format(post.get('date')).zfill(2)
            else:
                date = post.get("date").strftime("%Y-%m-%d %I:%M%p")
            count = post.get("count")
            processed_posts.append([date, count])

        for comment in comments:
            if method == "hour_total":
                date = '{0:0.0f}'.format(comment.get('date')).zfill(2)
            else:
                date = comment.get("date").strftime("%Y-%m-%d %I:%M%p")
            count = comment.get("count")
            processed_comments.append([date, count])

        return sorted(processed_posts, key=lambda k: k[0]), sorted(processed_comments, key=lambda k: k[0])

    def process_statistics_model(self, method, posts, comments):
        """
        Process statistics by model for chart

        :param method: method
        :param posts: post
        :param comments: comment
        :return: sorted processed posts and comments
        """
        processed_posts = []
        processed_comments = []

        for post in posts:
            if method == "hour_total":
                date = '{0:0.0f}'.format(post.time).zfill(2)
            else:
                date = post.time.strftime("%Y-%m-%d %I:%M%p")
            count = post.count
            processed_posts.append([date, count])

        for comment in comments:
            if method == "hour_total":
                date = '{0:0.0f}'.format(comment.time).zfill(2)
            else:
                date = comment.time.strftime("%Y-%m-%d %I:%M%p")
            count = comment.count
            processed_comments.append([date, count])

        return sorted(processed_posts, key=lambda k: k[0]), sorted(processed_comments, key=lambda k: k[0])

    def save_statistics_model(self, statistics_model, model, model_string):
        """
        Save statistics model

        :param statistics_model: statistics_model
        :param model: model
        :param model_string: model_string
        """
        statistics_model(group=self.get_object(), time=model.get("date"), model=model_string,
                         count=model.get("count")).save()

    def update_statistics_model(self, statistics_model, model, model_string):
        """
        Update statistics model

        :param statistics_model: statistics_model
        :param model: model
        :param model_string: model_string
        """
        old_model = statistics_model.objects.filter(group=self.get_object(), model=model_string, time=model.get("date"))

        if old_model:
            old_model[0].count = model.get("count")
            old_model[0].save()
        else:
            self.save_statistics_model(statistics_model, model, model_string)

    @detail_route()
    def post_issue(self, request, pk=None):
        """
        Return Hot Comment Issue for group

        :param request: request
        :param pk: pk
        :return: response model
        """
        posts = self.get_issue(Post)
        return self.response_models(posts, request, PostIssueSerializer)

    @detail_route()
    def comment_issue(self, request, pk=None):
        """
        Return Hot Comment Issue for group

        :param request: request
        :param pk: pk
        :return: response model
        """
        comments = self.get_issue(Comment)
        return self.response_models(comments, request, CommentIssueSerializer)

    def get_issue(self, model):
        """
        Get hot issue models from group.

        from_date : start day from HTTP Request
        to_date : to day from HTTP Request

        :param model: model to get issue
        :return: result models
        """
        from_date = self.request.query_params.get('from', None)
        to_date = self.request.query_params.get('to', None)
        ratio = self.request.query_params.get('ratio', None)

        select_query = 'like_count + comment_count'
        if ratio:
            select_query = 'like_count * {} + comment_count * {}'.format(float(ratio), 1.0 - float(ratio))

        # If from_date and to_date aren't exist, it has seven days range from seven days ago to today.
        if from_date:
            from_date = date_utils.get_date_from_str(from_date)
        if to_date:
            to_date = date_utils.get_date_from_str(to_date)

        if not from_date and not to_date:
            from_date, to_date = date_utils.week_delta()

        if from_date and from_date > (timezone.now() - timezone.timedelta(30)).date():
            if model == Post:
                model = MonthPost
            else:
                model = MonthComment

        _models = self.get_objects_by_time(model, from_date, to_date)

        if model == MonthPost:
            _models = _models.exclude(post__is_show=False)
            return Post.objects.filter(pk__in=_models.values_list('post', flat=True)) \
                .extra(select={'score': select_query}, order_by=('-score',))
        elif model == MonthComment:
            _models = _models.exclude(comment__is_show=False)
            return Comment.objects.filter(pk__in=_models.values_list('comment', flat=True)) \
                .extra(select={'score': select_query}, order_by=('-score',))
        else:
            _models = _models.extra(select={'score': select_query}, order_by=('-score',))
            return _models.exclude(is_show=False)

    @detail_route()
    def anticipate_archive(self, request, pk=None):
        _group = self.get_object()
        _anticips = AnticipateArchive.objects.filter(group=_group)
        return self.response_models(_anticips, request, AnticipateArchiveSerializer)

    @detail_route()
    @renderer_classes((JSONRenderer,))
    def word_cloud(self, request, pk=None):
        jvm.init_jvm()
        jpype.attachThreadToJVM()

        _group = self.get_object()
        date = self.request.query_params.get('date', None)
        now = timezone.now()

        if date is None:
            from_date = timezone.datetime(year=now.year, month=now.month, day=1)
            from_date = from_date.replace(tzinfo=tz('UTC'))
        else:
            from_date = date_utils.get_date_from_str(date)
            from_date = timezone.datetime(year=from_date.year, month=from_date.month, day=1)
            from_date = from_date.replace(tzinfo=tz('UTC'))

        if from_date.year == now.year and from_date.month == now.month:
            to_date = now
            analysis_app.analyze_monthly_post(_group, from_date, to_date)
            _monthlywords = MonthTrendWord.objects.filter(group=_group, datedtime__range=(from_date, to_date)) \
                .values_list('word', 'weigh')
        elif from_date.year == now.year and from_date.month > now.month:
            _monthlywords = None
        elif from_date.year > now.year:
            _monthlywords = None
        else:
            if from_date.month + 1 > 12:
                to_date_year = from_date.year + 1
                to_date_month = 1
            else:
                to_date_year = from_date.year
                to_date_month = from_date.month + 1

            to_date = timezone.datetime(year=to_date_year, month=to_date_month, day=1)
            to_date = to_date.replace(tzinfo=tz('UTC'))
            analysis_app.analyze_monthly_post(_group, from_date, to_date)
            _monthlywords = MonthTrendWord.objects.filter(group=_group, datedtime__range=(from_date, to_date)) \
                .values_list('word', 'weigh')

        words = []
        if _monthlywords is not None:
            for word in _monthlywords:
                words.append({'text': word[0], 'weight': word[1]})

        # Return json data after rearranging data
        return Response({
            'words': words,
        })

    @detail_route()
    def post_archive(self, request, pk=None):
        """
        Return Post archive for group

        :param request: request
        :param pk: pk
        :return: response model
        """
        posts = self.get_archive(Post).exclude(is_show=False)
        return self.response_models(posts, request, PostSerializer)

    @detail_route()
    def comment_archive(self, request, pk=None):
        """
        Return Comment archive for group

        :param request: request
        :param pk: pk
        :return: response model
        """
        comments = self.get_archive(Comment).exclude(is_show=False)
        return self.response_models(comments, request, CommentSerializer)

    def get_archive(self, model):
        """
        Get archive models from group.

        from_date : day to find archives from HTTP Request

        :param model: model to get archive
        :return: result models
        """
        from_date = self.request.query_params.get('from', None)
        to_date = None
        user_id = self.request.query_params.get('user_id', None)

        if from_date:
            from_date = date_utils.get_date_from_str(from_date)
            to_date = from_date
        elif not user_id:
            from_date = date_utils.get_today().date()
            to_date = from_date

        if from_date and from_date > (timezone.now() - timezone.timedelta(30)).date():
            if model == Post:
                model = MonthPost
            else:
                model = MonthComment

        _models = self.get_objects_by_time(model, from_date, to_date)

        if model == MonthPost:
            _models = Post.objects.filter(pk__in=_models.values_list('post', flat=True))
        elif model == MonthComment:
            _models = Comment.objects.filter(pk__in=_models.values_list('comment', flat=True))

        if user_id:
            _user = get_object_or_404(FBUser, id=user_id)
            print(_models)
            return _models.filter(user=_user).order_by('-created_time')
        else:
            return _models.order_by('-created_time')

    @detail_route()
    def activity(self, request, pk=None):
        """
        Return User for group activity
        :param request: request
        :param pk: pk
        :return: response model
        """
        _group = self.get_object()
        model = self.request.query_params.get('model', None)

        if model != 'post' and model != 'comment':
            raise ValueError("Model can be used 'post' or 'comment'. Input model:" + model)

        if model == 'post':
            user_activities = UserActivity.objects.filter(group=_group).order_by('-post_count')
        else:
            user_activities = UserActivity.objects.filter(group=_group).order_by('-comment_count')

        return self.response_models(user_activities, request, UserActivitySerializer)

    @detail_route()
    @renderer_classes((JSONRenderer,))
    def proportion(self, request, pk=None):
        """
        Return User Proportion for group

        :param request: request
        :param pk: pk
        :return: json response
        """
        cursor = connection.cursor()
        _group = self.get_object()

        # Count posts and comments about user in group
        cursor.execute("SELECT count(*) FROM archive_fbuser_groups WHERE group_id = %s", [_group.id])
        user_count = cursor.fetchall()[0][0]

        # Get post proportion
        posts = {}
        cursor.execute("""
                SELECT T.count, count(*) FROM
                (SELECT
                  count(user_id) as count
                FROM
                  archive_post
                WHERE
                  group_id = %s
                GROUP BY user_id) AS T
                GROUP BY T.count
                ORDER BY count(*) DESC
                LIMIT 9;
        """, [_group.id])
        p_counts = cursor.fetchall()
        s = 0
        for p_count in p_counts:
            posts[p_count[0]] = p_count[1]
            s += p_count[1]
        posts["others"] = user_count - s

        # Get comment proportion
        comments = {}
        cursor.execute("""
                SELECT T.count, count(*) FROM
                (SELECT
                  count(user_id) as count
                FROM
                  archive_comment
                WHERE
                  group_id = %s
                GROUP BY user_id) AS T
                GROUP BY T.count
                ORDER BY count(*) DESC
                LIMIT 9;
        """, [_group.id])
        c_counts = cursor.fetchall()
        s = 0
        for c_count in c_counts:
            comments[c_count[0]] = c_count[1]
            s += c_count[1]
        comments["others"] = user_count - s

        return Response({'posts': [[key, posts[key]] for key in posts.keys()],
                         'comments': [[key, comments[key]] for key in comments.keys()]})

    @detail_route()
    def user_archive(self, request, pk=None):
        """
        Return User Archive for group

        :param request: request
        :param pk: pk
        :return: response model
        """
        _group = self.get_object()
        search = self.request.query_params.get('q', '')
        user_id = self.request.query_params.get('user_id', '')

        if search:
            _users = FBUser.objects.search(search)
            user_activities = UserActivity.objects.filter(group=_group, user__in=_users).order_by('user__name')
        elif user_id:
            _user = FBUser.objects.get(id=user_id)
            user_activities = UserActivity.objects.filter(group=_group, user=_user).order_by('user__name')
        else:
            user_activities = UserActivity.objects.filter(group=_group).order_by('user__name')

        return self.response_models(user_activities, request, UserActivitySerializer)

    @detail_route()
    def post_search(self, request, pk=None):
        """
        Return post search for group

        :param request: request
        :param pk: pk
        :return: response model
        """
        posts = self.group_search_by_check(Post).exclude(is_show=False)
        return self.response_models(posts, request, PostSerializer)

    @detail_route()
    def comment_search(self, request, pk=None):
        """
        Return comment search for group

        :param request: request
        :param pk: pk
        :return: response model
        """
        comments = self.group_search_by_check(Comment).exclude(is_show=False)
        return self.response_models(comments, request, CommentSerializer)

    def group_search_by_check(self, model):
        """
        Get models by search

        :param model: model
        :return: models
        """
        _group = self.get_object()

        search = self.request.query_params.get('q', '')
        search_check = self.request.query_params.get('c', None)

        if search_check == 'user':
            _user = FBUser.objects.filter(id=search)
            return model.objects.filter(group=_group, user=_user).order_by('-created_time')

        if search:
            return model.objects.filter(group=_group).order_by('-created_time').search(search)
        else:
            return model.objects.filter(group=_group).order_by('-created_time')

    @list_route()
    def group_search(self, request):
        """
        Return group search

        :param request: request
        :return: response model
        """
        order = self.get_order()
        _groups = self.get_queryset().exclude(privacy='CLOSED').order_by(order)
        search = self.request.query_params.get('q', '')
        if search:
            return self.response_models(_groups.search(search), request, GroupSerializer)
        else:
            return self.response_models(_groups, request, GroupSerializer)

    @list_route()
    def interest_group(self, request):
        """
        Return interest group

        :param request: request
        :return: response model
        """
        order = self.get_order()
        user_id = self.request.query_params.get('user_id', None)
        _user = get_object_or_404(User, id=user_id)

        _groups = InterestGroupList.objects.filter(user=_user).values_list('group')
        _groups = self.get_queryset().filter(id__in=_groups).exclude(privacy='CLOSED').order_by(order)
        search = self.request.query_params.get('q', '')
        if search:
            return self.response_models(_groups.search(search), request, GroupSerializer)
        else:
            return self.response_models(_groups, request, GroupSerializer)

    def get_order(self):
        """
        Return order

        :return: order
        """
        order_column = self.request.query_params.get('order_column', 'updated_time')
        order_keyword = self.request.query_params.get('order_keyword', 'desc')

        if order_column != 'name' and order_column != 'updated_time' \
                and order_column != 'post_count' and order_column != 'comment_count':
            raise ValueError(
                    "order_column can be used 'name', 'updated_time', 'post_count'or 'comment_count'. Input order_column:"
                    + order_column)

        if order_keyword != 'desc' and order_keyword != 'asc':
            raise ValueError(
                    "order_keyword can be used 'desc', 'asc'. Input order_keyword:" + order_keyword)

        if order_keyword == 'desc':
            order_keyword = '-'
        else:
            order_keyword = ''

        return order_keyword + order_column

    @detail_route()
    @renderer_classes((JSONRenderer,))
    def user_autocomplete(self, request, pk=None):
        """
        User list for auto complete

        :param request: request
        :param pk: pk
        :return: json
        """
        _group = self.get_object()
        users = _group.fbuser_set.values('id', 'name')

        return Response({'users': users})

    @detail_route()
    def blacklist(self, request, pk=None):
        """
        Return blacklist

        :param request: request
        :param pk: pk
        :return: response model
        """
        blacklist = self.get_object().blacklist.all().order_by('-updated_time')
        return self.response_models(blacklist, request, BlacklistSerializer)

    @detail_route()
    def blacklist_user(self, request, pk=None):
        """
        Return blacklist for user

        :param request: request
        :param pk: pk
        :return: response model
        """
        user_id = self.request.query_params.get('user_id', None)
        _user = get_object_or_404(FBUser, id=user_id)

        blacklist = Blacklist.objects.get(group=self.get_object(), user=_user)
        return Response(BlacklistSerializer(blacklist, context={'request': request}).data)

    @detail_route()
    def blacklist_search(self, request, pk=None):
        """
        Return blacklist search for group

        :param request: request
        :param pk: pk
        :return: response model
        """
        _group = self.get_object()

        search = self.request.query_params.get('q', '')

        if search:
            blacklist = _group.fbuser_set.filter(blacklist__group=_group).exclude(blacklist=None).order_by(
                    '-blacklist__updated_time').search(search)
        else:
            blacklist = _group.fbuser_set.filter(blacklist__group=_group).exclude(blacklist=None).order_by(
                    '-blacklist__updated_time')

        return self.response_models(blacklist, request, BlacklistFBUserSerializer)

    @detail_route()
    def post_ward(self, request, pk=None):
        """
        Return post wards

        :param request: request
        :param pk: pk
        :return: response model
        """
        _group = self.get_object()
        user_id = self.request.query_params.get('user_id', None)
        _user = get_object_or_404(DjangoUser, id=user_id)
        _wards = Ward.objects.filter(group=_group, user=_user).exclude(post=None).order_by('-created_time')
        return self.response_models(_wards, request, WardSerializer)

    @detail_route()
    def comment_ward(self, request, pk=None):
        """
        Return comment wards

        :param request: request
        :param pk: pk
        :return: response model
        """
        _group = self.get_object()
        user_id = self.request.query_params.get('user_id', None)
        _user = get_object_or_404(DjangoUser, id=user_id)
        _wards = Ward.objects.filter(group=_group, user=_user).exclude(comment=None).order_by('-created_time')
        return self.response_models(_wards, request, WardSerializer)

    @detail_route()
    def spam(self, request, pk=None):
        _group = self.get_object()
        _spam = SpamList.objects.filter(group=_group).exclude(status='deleted')
        return self.response_models(_spam, request, SpamListSerializer)

    def response_models(self, models, request, model_serializer):
        """
        Return response for models with pagination

        :param models: models
        :param request: request
        :param model_serializer: model_serializer
        :return: response
        """
        page = self.paginate_queryset(models)
        if page is not None:
            serializers = model_serializer(page, many=True, context={'request': request})
            return self.get_paginated_response(serializers.data)

        serializers = model_serializer(models, many=True, context={'request': request})
        return Response(serializers.data)

    def get_objects_by_time(self, model, from_date=None, to_date=None):
        """
        Get objects between from_date and to_date.

        :param model: model
        :param from_date: start_date
        :param to_date: end_date
        :return: objects
        """
        _group = self.get_object()

        if from_date:
            from_date = date_utils.combine_min_time(from_date)
        if to_date:
            to_date = date_utils.combine_max_time(to_date)

        if from_date:
            if to_date:
                if from_date == to_date:
                    return model.objects.filter(group=_group, created_time__range=[from_date, to_date])
                return model.objects.filter(group=_group, created_time__range=[from_date, to_date])
            else:
                return model.objects.filter(group=_group, created_time__gte=from_date)
        elif to_date:
            return model.objects.filter(group=_group, created_time__lte=to_date)
        else:
            return model.objects.filter(group=_group)


class PostViewSet(viewsets.ReadOnlyModelViewSet):
    """
    Post View Set for django restful framework
    """
    queryset = Post.objects.all()
    serializer_class = PostSerializer


class CommentViewSet(viewsets.ReadOnlyModelViewSet):
    """
    Comment View Set for django restful framework
    """
    queryset = Comment.objects.all()
    serializer_class = CommentSerializer


class MediaViewSet(viewsets.ReadOnlyModelViewSet):
    """
    Media View Set for django restful framework
    """
    queryset = Media.objects.all()
    serializer_class = MediaSerializer


class AttachmentViewSet(viewsets.ReadOnlyModelViewSet):
    """
    Attachment View Set for django restful framework
    """
    queryset = Attachment.objects.all()
    serializer_class = AttachmentSerializer


class BlacklistViewSet(viewsets.ReadOnlyModelViewSet):
    """
    Blacklist View Set for django restful framework
    """
    queryset = Blacklist.objects.all()
    serializer_class = BlacklistSerializer


class ReportViewSet(viewsets.ReadOnlyModelViewSet):
    """
    Report View Set for django restful framework
    """
    queryset = Report.objects.all().exclude(status='checked').order_by('-updated_time')
    serializer_class = ReportSerializer


class WardViewSet(viewsets.ReadOnlyModelViewSet):
    """
    Ward View Set for django restful framework
    """
    queryset = Ward.objects.all().order_by('-created_time')
    serializer_class = WardSerializer

    @list_route()
    def ward_alert(self, request):
        user_id = self.request.query_params.get('user_id', None)
        _user = get_object_or_404(User, pk=user_id)

        _wards = Ward.objects.all().filter(user=_user).filter(Q(updated_time__lte=F('post__updated_time'))) \
            .order_by('-post__updated_time')
        page = self.paginate_queryset(_wards)
        if page is not None:
            serializers = WardSerializer(page, many=True, context={'request': request})
            return self.get_paginated_response(serializers.data)

        serializers = WardSerializer(_wards, many=True, context={'request': request})
        return Response(serializers.data)


class UserActivityViewSet(viewsets.ReadOnlyModelViewSet):
    """
    Ward View Set for django restful framework
    """
    queryset = UserActivity.objects.all()
    serializer_class = UserActivitySerializer


# Error page
def handler404(request):
    """
    Return 404 error response

    :param request: request
    :return:
    """
    response = render_to_response('errors/404.html', {},
                                  context_instance=RequestContext(request))
    response.status_code = 404
    return response


def handler500(request):
    """
    Return 500 error response

    :param request: request
    :return:
    """
    response = render_to_response('errors/500.html', {},
                                  context_instance=RequestContext(request))
    response.status_code = 500
    return response<|MERGE_RESOLUTION|>--- conflicted
+++ resolved
@@ -365,98 +365,6 @@
                     'error': list(error)
                 })
 
-<<<<<<< HEAD
-=======
-
-'''
-@login_required
-def group_spam(request, group_id):
-    """
-    Display spam page for group owner
-
-    :param request: request
-    :param group_id: group_id
-    :return: searched data
-    """
-    _group = get_object_or_404(Group, pk=group_id)
-    if not request.user.is_superuser:
-        social_account = SocialAccount.objects.filter(user=request.user)
-        if not social_account or _group.owner.id != SocialAccount.objects.filter(user=request.user)[0].uid:
-            return HttpResponseForbidden()
-
-    if request.method == "GET":
-        _groups = Group.objects.all()
-        spams = SpamList.objects.filter(group=_group, last_updated_time__range=date_utils.week_delta())
-        return render(
-            request,
-            'archive/group/spam.html',
-            {
-                'groups': _groups,
-                'group': _group,
-                'posts': spams,
-            }
-        )
-    elif request.method == "POST":
-        # Get a model and validate a model
-        model = request.POST.get("model", None)
-        if model is None:
-            error = 'Did not exist this model.'
-            return JsonResponse({'error': error})
-
-        # Get a access token and validate the access token
-        access_token = request.POST.get("access_token", None)
-        if not access_token:
-            error = 'Did not exist this access token.'
-            return JsonResponse({'error': error})
-
-        # Get a check box by using model
-        if model == 'spam':
-            check_box = request.POST.getlist('del_spam')
-        elif model == 'comment':
-            check_box = request.POST.getlist('del_comment')
-        else:
-            error = 'This model did not validate.'
-            return JsonResponse({'success': error})
-
-        # Validate the check box
-        if not check_box:
-            error = 'Did not check any check box.'
-            return JsonResponse({'error': error})
-
-        # Generate fb request by using the access token
-        fb_request_del = FBRequest(access_token=access_token)
-
-        # Validate access token
-        res, e = fb_request_del.validate_token()
-        if not res:
-            return JsonResponse({'error': e})
-
-        # Delete object in check box
-        total = len(check_box)
-        error = set()
-        success = 0
-        fail = 0
-        for object_id in check_box:
-            # res, e = tasks.delete_group_content(object_id, model)
-            res, e = tasks.delete_group_content_by_fb(object_id, model, fb_request_del)
-            if res:
-                success += 1
-            else:
-                fail += 1
-                error.add(e)
-
-        # Post and comment count in group size change
-        tasks.check_cp_cnt_group(_group)
-
-        # Return result json
-        return JsonResponse(
-            {
-                'model': model,
-                'result': {'total': total, 'success': success, 'fail': fail},
-                'error': list(error)
-            })
-'''
->>>>>>> 38d15d9d
 
 
 @user_passes_test(lambda u: u.is_superuser)
