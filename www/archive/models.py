# The MIT License (MIT)
#
# Copyright (c) 2015 pjwards.com
#
# Permission is hereby granted, free of charge, to any person obtaining a copy
# of this software and associated documentation files (the "Software"), to deal
# in the Software without restriction, including without limitation the rights
# to use, copy, modify, merge, publish, distribute, sublicense, and/or sell
# copies of the Software, and to permit persons to whom the Software is
# furnished to do so, subject to the following conditions:
#
# The above copyright notice and this permission notice shall be included in all
# copies or substantial portions of the Software.
#
# THE SOFTWARE IS PROVIDED "AS IS", WITHOUT WARRANTY OF ANY KIND, EXPRESS OR
# IMPLIED, INCLUDING BUT NOT LIMITED TO THE WARRANTIES OF MERCHANTABILITY,
# FITNESS FOR A PARTICULAR PURPOSE AND NONINFRINGEMENT. IN NO EVENT SHALL THE
# AUTHORS OR COPYRIGHT HOLDERS BE LIABLE FOR ANY CLAIM, DAMAGES OR OTHER
# LIABILITY, WHETHER IN AN ACTION OF CONTRACT, TORT OR OTHERWISE, ARISING FROM,
# OUT OF OR IN CONNECTION WITH THE SOFTWARE OR THE USE OR OTHER DEALINGS IN THE
# SOFTWARE.
# ==================================================================================
""" Sets models """

from django.db import models
from django.utils import timezone
from django.contrib.auth.models import User
from mezzanine.core.managers import SearchableManager


def get_different_time(time):
    """
    Get different time from input time

    :param time: time for compare
    :return: days or hours or minutes or seconds ago
    """
    now = timezone.now()

    diff = now - time
    s = diff.total_seconds()
    hours, remainder = divmod(s, 3600)
    minutes, seconds = divmod(remainder, 60)

    if diff.days > 0:
        return str(int(diff.days)) + "days"
    elif hours > 0:
        return str(int(hours)) + "hours"
    elif minutes > 0:
        return str(int(minutes)) + "mins"
    else:
        return str(int(seconds)) + "secs"


class Group(models.Model):
    """
    Facebook Group model
    """
    id = models.CharField(max_length=20, primary_key=True)
    name = models.CharField(max_length=100)
    description = models.TextField(null=True, blank=True)
    updated_time = models.DateTimeField()
    privacy = models.CharField(max_length=30)
    is_stored = models.BooleanField(default=False)
    post_count = models.IntegerField(default=0)
    comment_count = models.IntegerField(default=0)
    owner = models.ForeignKey('FBUser', null=True, related_name='group_owner')

    # Enroll field in Mezzanine Search Engine
    objects = SearchableManager()
    search_fields = ("name",)

    def __str__(self):
        return self.id

    def is_updated(self, new_updated_time):
        """
        Check group is updated.

        :param new_updated_time: json datetime
        :return: True is updated and False is not updated
        """
        return self.updated_time.strftime('%Y-%m-%dT%H:%M:%S') != new_updated_time.split('+')[0]

    def get_diff_time(self):
        """
        Get different time from updated time

        :return: different time
        """
        return get_different_time(self.updated_time)


class FBUser(models.Model):
    """
    Facebook User model
    """
    id = models.CharField(max_length=20, primary_key=True)
    name = models.CharField(max_length=50)
    picture = models.CharField(max_length=2083, null=True, blank=True)
    groups = models.ManyToManyField(Group)
    updated_time = models.DateTimeField(auto_now_add=True)

    # Enroll field in Mezzanine Search Engine
    objects = SearchableManager()
    search_fields = ("name",)

    def __str__(self):
        return self.id

    def is_update(self):
        """
        Check update is possible. (per 1 day)

        :return:
        """
        now = timezone.now()
        diff = now - self.updated_time

        if diff.days >= 1:
            return True
        return False


class Post(models.Model):
    """
    Facebook Post model
    """
    id = models.CharField(max_length=50, primary_key=True)
    user = models.ForeignKey(FBUser, related_name='posts')
    created_time = models.DateTimeField()
    updated_time = models.DateTimeField()
    message = models.TextField(null=True, blank=True)
    picture = models.CharField(max_length=2083, null=True, blank=True)
    comment_count = models.IntegerField(default=0)
    like_count = models.IntegerField(default=0)
    share_count = models.IntegerField(default=0)
    group = models.ForeignKey(Group, related_name='posts')
    is_show = models.BooleanField(default=True)

    # Enroll field in Mezzanine Search Engine
    objects = SearchableManager()
    search_fields = ("message",)

    def __str__(self):
        return self.id

    def is_updated(self, new_updated_time):
        """
        Check post is updated.

        :param new_updated_time: json datetime
        :return: True is updated and False is not updated
        """
        return self.updated_time.strftime('%Y-%m-%dT%H:%M:%S') != new_updated_time.split('+')[0]

    def get_diff_cre_time(self):
        """
        Get different time from created time

        :return: different time
        """
        return get_different_time(self.created_time)

    def get_diff_upe_time(self):
        """
        Get different time from updated time

        :return: different time
        """
        return get_different_time(self.updated_time)


class Comment(models.Model):
    """
    Facebook Comment model
    """
    id = models.CharField(max_length=20, primary_key=True)
    user = models.ForeignKey(FBUser, related_name='comments')
    created_time = models.DateTimeField()
    message = models.TextField(null=True, blank=True)
    like_count = models.IntegerField(default=0)
    comment_count = models.IntegerField(default=0)
    post = models.ForeignKey(Post, related_name='comments')
    parent = models.ForeignKey('Comment', null=True, related_name='comments')
    group = models.ForeignKey(Group, related_name='comments')
    is_show = models.BooleanField(default=True)

    # Enroll field in Mezzanine Search Engine
    objects = SearchableManager()
    search_fields = ("message",)

    def __str__(self):
        return self.id

    def get_diff_cre_time(self):
        """
        Get different time from created time

        :return: different time
        """
        return get_different_time(self.created_time)


class Media(models.Model):
    """
    Facebook Media model that is part of Attachment
    """
    height = models.IntegerField(null=True)
    width = models.IntegerField(null=True)
    src = models.CharField(max_length=2083, null=True, blank=True)


class Attachment(models.Model):
    """
    Facebook Attachment model that is part of Post and Comment
    """
    post = models.ForeignKey(Post, null=True, related_name='attachments')
    comment = models.ForeignKey(Comment, null=True, related_name='attachments')
    url = models.CharField(max_length=2083, null=True, blank=True)
    title = models.CharField(max_length=255, null=True, blank=True)
    description = models.TextField(null=True, blank=True)
    type = models.CharField(max_length=30, null=True, blank=True)

    # photo, share, unavailable, album(sub), video_autoplay, multi_share(sub), video_share_youtube, note
    media = models.ForeignKey(Media, null=True, related_name='media')

    objects = SearchableManager()
    search_fields = ("description",)


class Blacklist(models.Model):
    """
    Blacklist model for facebook user who wrote spams
    """
    group = models.ForeignKey(Group, related_name='blacklist')
    user = models.ForeignKey(FBUser, related_name='blacklist')
    count = models.IntegerField(default=0)
    updated_time = models.DateTimeField(auto_now=True)


class Report(models.Model):
    """
    Report model about spams
    """
    post = models.ForeignKey(Post, null=True, related_name='reports')
    comment = models.ForeignKey(Comment, null=True, related_name='reports')
    group = models.ForeignKey(Group, related_name='reports')
    user = models.ForeignKey(FBUser, related_name='reports')
    status = models.CharField(max_length=30, default='new')
    updated_time = models.DateTimeField(auto_now=True)


class DeletedPost(models.Model):
    """
    Deleted Post model for post deleted by group owner or super user
    """
    id = models.CharField(max_length=50, primary_key=True)
    user = models.ForeignKey(FBUser, related_name='delete_posts')
    created_time = models.DateTimeField()
    updated_time = models.DateTimeField()
    message = models.TextField(null=True, blank=True)
    picture = models.CharField(max_length=2083, null=True, blank=True)
    comment_count = models.IntegerField(default=0)
    like_count = models.IntegerField(default=0)
    share_count = models.IntegerField(default=0)
    group = models.ForeignKey(Group, related_name='delete_posts')

    # Enroll field in Mezzanine Search Engine
    objects = SearchableManager()
    search_fields = ("message",)

    def __str__(self):
        return self.id

    def is_updated(self, new_updated_time):
        """
        Check post is updated.

        :param new_updated_time: json datetime
        :return: True is updated and False is not updated
        """
        return self.updated_time.strftime('%Y-%m-%dT%H:%M:%S') != new_updated_time.split('+')[0]

    def get_diff_cre_time(self):
        """
        Get different time from created time

        :return: different time
        """
        return get_different_time(self.created_time)

    def get_diff_upe_time(self):
        """
        Get different time from updated time

        :return: different time
        """
        return get_different_time(self.updated_time)

    @classmethod
    def create(cls, post):
        return cls(id=post.id, user=post.user, created_time=post.created_time, updated_time=post.updated_time,
                   message=post.message, picture=post.picture, comment_count=post.comment_count,
                   like_count=post.like_count, share_count=post.share_count, group=post.group)


class DeletedComment(models.Model):
    """
    Deleted Comment model for comment deleted by group owner or super user
    """
    id = models.CharField(max_length=20, primary_key=True)
    user = models.ForeignKey(FBUser, related_name='delete_comments')
    created_time = models.DateTimeField()
    message = models.TextField(null=True, blank=True)
    like_count = models.IntegerField(default=0)
    comment_count = models.IntegerField(default=0)
    post = models.CharField(max_length=50)
    parent = models.CharField(max_length=20, null=True)
    group = models.ForeignKey(Group, related_name='delete_comments')

    # Enroll field in Mezzanine Search Engine
    objects = SearchableManager()
    search_fields = ("message",)

    def __str__(self):
        return self.id

    def get_diff_cre_time(self):
        """
        Get different time from created time

        :return: different time
        """
        return get_different_time(self.created_time)

    @classmethod
    def create(cls, comment):
        if comment.parent:
            parent = comment.parent.id
        else:
            parent = None
        return cls(id=comment.id, user=comment.user, created_time=comment.created_time, message=comment.message,
                   like_count=comment.like_count, comment_count=comment.comment_count, post=comment.post.id,
                   parent=parent, group=comment.group)


class Ward(models.Model):
    """
    Ward model for ward that is a post or comment saved by user for watching
    """
    user = models.ForeignKey(User, related_name='wards')
    group = models.ForeignKey(Group, related_name='wards')
    post = models.ForeignKey(Post, null=True, related_name='wards')
    comment = models.ForeignKey(Comment, null=True, related_name='wards')
    created_time = models.DateTimeField(auto_now_add=True)
    updated_time = models.DateTimeField(auto_now_add=True)

    def is_updated(self, new_updated_time):
        """
        Check post is updated.

        :param new_updated_time: json datetime
        :return: True is updated and False is not updated
        """
        return self.updated_time.strftime('%Y-%m-%dT%H:%M:%S') != new_updated_time.split('+')[0]


class UserActivity(models.Model):
    """
    Table about user activity for performance
    """
    user = models.ForeignKey(FBUser, related_name='user_activities')
    group = models.ForeignKey(Group, related_name='user_activities')
    post_count = models.IntegerField(default=0)
    comment_count = models.IntegerField(default=0)

    @classmethod
    def add_post_count(cls, user, group):
        """
        Add post count

        :param user: user
        :param group: group
        :return:
        """
        if not UserActivity.objects.filter(user=user, group=group).exists():
            user_activity = UserActivity(user=user, group=group, post_count=1)
            user_activity.save()
        else:
            user_activity = UserActivity.objects.filter(user=user, group=group)[0]
            user_activity.post_count += 1
            user_activity.save()

    @classmethod
    def add_comment_count(cls, user, group):
        """
        Add comment count

        :param user: user
        :param group: group
        :return:
        """
        if not UserActivity.objects.filter(user=user, group=group).exists():
            user_activity = UserActivity(user=user, group=group, comment_count=1)
            user_activity.save()
        else:
            user_activity = UserActivity.objects.filter(user=user, group=group)[0]
            user_activity.comment_count += 1
            user_activity.save()

    @classmethod
    def sub_post_count(cls, user, group):
        """
        Subtract post count

        :param user: user
        :param group: group
        :return:
        """
        if not UserActivity.objects.filter(user=user, group=group).exists():
            user_activity = UserActivity(user=user, group=group)
            user_activity.save()
        else:
            user_activity = UserActivity.objects.filter(user=user, group=group)[0]
            if user_activity.post_count > 0:
                user_activity.post_count -= 1
            else:
                user_activity.post_count = 0
            user_activity.save()

    @classmethod
    def sub_comment_count(cls, user, group):
        """
        Subtract comment count

        :param user: user
        :param group: group
        :return:
        """
        if not UserActivity.objects.filter(user=user, group=group).exists():
            user_activity = UserActivity(user=user, group=group)
            user_activity.save()
        else:
            user_activity = UserActivity.objects.filter(user=user, group=group)[0]
            if user_activity.comment_count > 0:
                user_activity.comment_count -= 1
            else:
                user_activity.comment_count = 0
            user_activity.save()


class GroupStoreList(models.Model):
    """
    Group store list to check group is store,
    """
    group = models.OneToOneField(Group)
    start_time = models.DateTimeField(auto_now_add=True)
    end_time = models.DateTimeField(null=True, blank=True)
    query = models.CharField(max_length=2083, null=True, blank=True)
    status = models.CharField(max_length=30, default='new')


class InterestGroupList(models.Model):
    """
    Interest group list for easy to check interested group
    """
    user = models.ForeignKey(User, related_name='interest_group_list')
    group = models.ForeignKey(Group, related_name='interest_group_list')


class GroupStatisticsUpdateList(models.Model):
    """
    Group statistics update list for check statistics is update
    """
    group = models.ForeignKey(Group)
    method = models.CharField(max_length=30)
    updated_time = models.DateTimeField(auto_now_add=True)

    @classmethod
    def update(cls, group, method):
        """
        Update list

        :param group: group
        :param method: method
        :return:
        """
        oj = GroupStatisticsUpdateList.objects.filter(group=group, method=method)
        if oj:
            oj[0].updated_time = timezone.now()
            oj[0].save()
        else:
            oj = GroupStatisticsUpdateList(group=group, method=method)
            oj.save()

    def is_update(self):
        """
        Check update is possible. (per 1 day)

        :return:
        """
        now = timezone.now()
        diff = now - self.updated_time

        if diff.days >= 1:
            return True
        return False


class YearGroupStatistics(models.Model):
    """
    Memoization about year group statistics
    """
    group = models.ForeignKey(Group)
    time = models.DateTimeField()
    model = models.CharField(max_length=10)
    count = models.IntegerField(default=0)


class MonthGroupStatistics(models.Model):
    """
    Memoization about month group statistics
    """
    group = models.ForeignKey(Group)
    time = models.DateTimeField()
    model = models.CharField(max_length=10)
    count = models.IntegerField(default=0)


class DayGroupStatistics(models.Model):
    """
    Memoization about day group statistics
    """
    group = models.ForeignKey(Group)
    time = models.DateTimeField()
    model = models.CharField(max_length=10)
    count = models.IntegerField(default=0)


class TimeOverviewGroupStatistics(models.Model):
    """
    Memoization about time overview group statistics
    """
    group = models.ForeignKey(Group)
    time = models.IntegerField(default=0)
    model = models.CharField(max_length=10)
    count = models.IntegerField(default=0)


<<<<<<< HEAD
class MonthPost(models.Model):
    created_time = models.DateTimeField()
    group = models.ForeignKey(Group)
    post = models.OneToOneField(Post)

    @classmethod
    def create(cls, post):
        check(post.group)
        if MonthPost.objects.filter(post=post).exists():
            return

        cls(created_time=post.created_time, group=post.group, post=post).save()

    def is_overtime(self):
        """
        Is this object overtime?

        :return:
        """
        now = timezone.now()
        diff = now - self.created_time

        if diff.days > 30:
            return True
        return False


class MonthComment(models.Model):
    created_time = models.DateTimeField()
    group = models.ForeignKey(Group)
    comment = models.OneToOneField(Comment)

    @classmethod
    def create(cls, comment):
        check(comment.group)
        if MonthComment.objects.filter(comment=comment).exists():
            return

        cls(created_time=comment.created_time, group=comment.group, comment=comment).save()

    def is_overtime(self):
        """
        Is this object overtime?

        :return:
        """
        now = timezone.now()
        diff = now - self.created_time

        if diff.days > 30:
            return True
        return False


def check(group):
    # Is ready to update?
    update_list = GroupStatisticsUpdateList.objects.filter(group=group, method='month_content')
    if update_list:
        update_list[0].updated_time = timezone.now() - timezone.timedelta(2)
        is_update = update_list[0].is_update()
    else:
        GroupStatisticsUpdateList.update(group=group, method='month_content')
        is_update = False

    if is_update:
        date = timezone.now() - timezone.timedelta(30)
        for oj in MonthPost.objects.filter(group=group, created_time__lt=date):
            print(oj)
            oj.delete()

        for oj in MonthComment.objects.filter(group=group, created_time__lt=date):
            print(oj)
            oj.delete()
=======
class GroupArchiveErrorList(models.Model):
    group = models.OneToOneField(Group)
    error_count = models.IntegerField(default=1)
    query = models.CharField(max_length=2083, null=True, blank=True)
    message = models.TextField(null=True, blank=True)
>>>>>>> 3517c4f5
<|MERGE_RESOLUTION|>--- conflicted
+++ resolved
@@ -548,7 +548,14 @@
     count = models.IntegerField(default=0)
 
 
-<<<<<<< HEAD
+class GroupArchiveErrorList(models.Model):
+    group = models.OneToOneField(Group)
+    error_count = models.IntegerField(default=1)
+    query = models.CharField(max_length=2083, null=True, blank=True)
+    message = models.TextField(null=True, blank=True)
+
+
+
 class MonthPost(models.Model):
     created_time = models.DateTimeField()
     group = models.ForeignKey(Group)
@@ -621,11 +628,4 @@
 
         for oj in MonthComment.objects.filter(group=group, created_time__lt=date):
             print(oj)
-            oj.delete()
-=======
-class GroupArchiveErrorList(models.Model):
-    group = models.OneToOneField(Group)
-    error_count = models.IntegerField(default=1)
-    query = models.CharField(max_length=2083, null=True, blank=True)
-    message = models.TextField(null=True, blank=True)
->>>>>>> 3517c4f5
+            oj.delete()