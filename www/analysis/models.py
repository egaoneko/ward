--- conflicted
+++ resolved
@@ -23,13 +23,10 @@
 """ Sets models """
 
 from django.db import models
-<<<<<<< HEAD
-from archive.models import Group, FBUser, Comment, Post
-=======
 from django.utils import timezone
->>>>>>> 4c1fca93
 
-from archive.models import Group
+from archive.models import *
+
 
 class SpamList(models.Model):
     id = models.CharField(max_length=50, primary_key=True)
@@ -71,7 +68,6 @@
     # type
 
 
-<<<<<<< HEAD
 class AnalysisDBSchema(models.Model):
     group = models.ForeignKey(Group, related_name='analysisSchema')
     avgpostlike = models.IntegerField(default=0)
@@ -79,8 +75,8 @@
     avgcomtlike = models.IntegerField(default=0)
     avgcomtcomment = models.IntegerField(default=0)
     lastupdatetime = models.DateTimeField()
-=======
-
+    
+    
 class UpdateList(models.Model):
     """
     Update list for check analysis is update
@@ -118,5 +114,4 @@
 
             if diff.days >= 1:
                 return True
-            return False
->>>>>>> 4c1fca93
+            return False