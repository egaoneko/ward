--- conflicted
+++ resolved
@@ -23,8 +23,7 @@
 """ Sets admin site """
 
 from django.contrib import admin
-<<<<<<< HEAD
-from .models import *
+from analysis.models import *
 
 
 class SpamListAdmin(admin.ModelAdmin):
@@ -47,18 +46,13 @@
     list_display = ('group', 'avgpostlike', 'avgpostcomment', 'avgcomtlike', 'avgcomtcomment', 'lastupdatetime')
 
 
+class UpdateListAdmin(admin.ModelAdmin):
+    list_display = ('method', 'updated_time', 'data')
+    
+    
 admin.site.register(SpamList, SpamListAdmin)
 admin.site.register(SpamWordList, SpamWordAdmin)
 admin.site.register(ArchiveAnalysisWord, ArchiveAnalysisWordAdmin)
 admin.site.register(AnticipateArchive, AnticipateArchiveAdmin)
 admin.site.register(AnalysisDBSchema, AnalysisDBSchemaAdmin)
-=======
-from analysis.models import *
-
-
-class UpdateListAdmin(admin.ModelAdmin):
-    list_display = ('method', 'updated_time', 'data')
-
-
-admin.site.register(UpdateList, UpdateListAdmin)
->>>>>>> 4c1fca93
+admin.site.register(UpdateList, UpdateListAdmin)